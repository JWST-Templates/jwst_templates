--- conflicted
+++ resolved
@@ -17,7 +17,6 @@
 
 import os
 
-<<<<<<< HEAD
 def rebin_spec_new(wave, specin, new_wave, kind='linear', fill=np.nan, return_masked=False):
     # By default, this does linear interpolation (kind='linear').
     # Rebin spectra (wave, specin) to new wavelength aray new_wave.  Fill values are nan.  If return_masked, then mask the nans
@@ -26,18 +25,8 @@
     new_spec = f(new_wave)
     if return_masked :  return(util.mask_nans(new_spec))
     else :              return(new_spec)
-
         
         
-=======
-def load_nirspec_dispersion(grating) : #grating as in 'prism', 'g140m', 'g235h' 
-    refdir = os.path.join(os.path.dirname(__file__), 'Reference_files/')
-    Rfilename = 'jwst_nirspec_' + grating.lower() + '_disp.fits'
-    RR, Rheader = fits.getdata(refdir + Rfilename, header=True)
-    # WAVELENGTH will be wavelength in micron, DLDS will be dispersion in microns per pixel; R is dimensionless spectral resolution
-    return(RR, Rheader)
-
->>>>>>> 76ad6aae
 # some specific stuff for JWST IFU spectra:
 
 # def convert_jwst_to_cgs(spaxel, pixar_sr):
